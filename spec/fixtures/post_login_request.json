--- conflicted
+++ resolved
@@ -1,24 +1,4 @@
 {
-<<<<<<< HEAD
-  "httpRequest": {
-    "method": "POST",
-    "path": "/login",
-    "queryParameters": [
-      {
-        "name": "returnUrl",
-        "values": ["/account"]
-      }
-    ],
-    "cookies": [
-      {
-        "name": "sessionId",
-        "values": ["2By8LOhBmaW5nZXJwcmludCIlMDAzMW"]
-      }
-    ],
-    "body": {
-      "type": "STRING",
-      "value": "{username:'foo', password:'bar'}"
-=======
     "httpRequest": {
         "method": "POST",
         "path": "/login",
@@ -38,7 +18,5 @@
             "type": "STRING",
             "value": "{username:'foo', password:'bar'}"
         }
->>>>>>> 549715a4
     }
-  }
 }